--- conflicted
+++ resolved
@@ -26,6 +26,12 @@
     for m in file_names[1:]:
         temp_data = pd.read_table(m, delimiter = " ", header=None)
         temp_data = temp_data.T
+
+        # Added because some data now has mes reward printing
+        if temp_data.shape[1] > len(column_names):
+            temp_data = pd.read_table(m, delimiter = " ", header=None, skipfooter = 2)
+            temp_data = temp_data.T
+
         temp_data.columns = column_names
         data = data.append(temp_data)
 
@@ -197,20 +203,15 @@
 
 ######### MAIN LOOP ###########
 if __name__ == '__main__':
-<<<<<<< HEAD
-    seed_numbers = range(0, 2000, 100)
+    seed_numbers = range(0, 2400, 100)
     seeds = ['seed'+ str(x) + '-' for x in seed_numbers]
+    print seeds
     #seeds = ['seed0-', 'seed100-', 'seed200-', 'seed300-', 'seed400-', 'seed500-', 'seed600-', 'seed700-', 'seed800-', 'seed900-',
     #         'seed1000-', 'seed1100-', 'seed1200-', 'seed1300-', 'seed1400-', 'seed1500-', 'seed1600-']
-    fileparams = 'pathsetdubins-costFalse-nonmyopicFalse-goalFalse'
+    fileparams = 'pathsetdubins-costFalse-nonmyopicTrue-goalFalse'
+    #fileparams = 'pathsetfully_reachable_goal-costTrue-nonmyopicFalse-goalFalse'
     #path= '/home/vpreston/Documents/IPP/informative-path-planning/experiments/'
     path= '/home/genevieve/mit-whoi/informative-path-planning/experiments/'
-=======
-    seeds = ['seed0-', 'seed100-', 'seed200-', 'seed300-', 'seed400-', 'seed500-', 'seed600-', 'seed700-', 'seed800-', 'seed900-',
-             'seed1000-', 'seed1100-', 'seed1200-', 'seed1300-', 'seed1400-', 'seed1500-']
-    fileparams = 'pathsetfully_reachable_goal-costTrue-nonmyopicFalse-goalFalse'
-    path= '/home/vpreston/Documents/IPP/informative-path-planning/experiments/'
->>>>>>> bd841ef8
 
     #get the data files
     f_mean = []
@@ -297,15 +298,8 @@
 
 
     # ######### Looking at Mission Progression ######
-<<<<<<< HEAD
     make_plots(mean_data, mes_data, None, 'max_val_error', 'Averaged Maximum Value Error, Conf', len(seeds), True, True, fname='nonmyopic_dubins_avg_valerr_conf')
     make_plots(mean_data, mes_data, None, 'max_loc_error', 'Averaged Maximum Location Error, Conf', len(seeds), True, True, fname='nonmyopic_dubins_avg_valloc_conf')
     make_plots(mean_data, mes_data, None, 'info_regret', 'Averaged Information Regret, Conf', len(seeds), True, True, fname='nonmyopic_dubins_avg_reg_conf')
     make_plots(mean_data, mes_data, None, 'MSE', 'Averaged MSE, Conf', len(seeds), True, True, fname='nonmyopic_dubins_avg_mse_conf')
-=======
-    make_plots(mean_data, mes_data, None, 'max_val_error', 'Averaged Maximum Value Error, Conf', len(seeds), True, True, fname='full_pointsonly_corridor_avg_valerr_conf')
-    make_plots(mean_data, mes_data, None, 'max_loc_error', 'Averaged Maximum Location Error, Conf', len(seeds), True, True, fname='full_pointsonly_corridor_avg_valloc_conf')
-    make_plots(mean_data, mes_data, None, 'info_regret', 'Averaged Information Regret, Conf', len(seeds), True, True, fname='full_pointsonly_corridor_avg_reg_conf')
-    make_plots(mean_data, mes_data, None, 'MSE', 'Averaged MSE, Conf', len(seeds), True, True, fname='full_pointsonly_corridor_avg_mse_conf')
->>>>>>> bd841ef8
     plt.show()