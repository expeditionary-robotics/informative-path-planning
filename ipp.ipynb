--- conflicted
+++ resolved
@@ -2,13 +2,6 @@
  "cells": [
   {
    "cell_type": "code",
-<<<<<<< HEAD
-   "execution_count": null,
-   "metadata": {
-    "collapsed": true
-   },
-   "outputs": [],
-=======
    "execution_count": 4,
    "metadata": {
     "collapsed": false
@@ -31,7 +24,6 @@
      ]
     }
    ],
->>>>>>> d981d73b
    "source": [
     "%matplotlib notebook\n",
     "\n",
