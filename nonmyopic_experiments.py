# !/usr/bin/python

'''
Script for running myopic experiments using the run_sim bash script.
Generally a function of convenience in the event of parallelizing simulation runs.
Note: some of the parameters may need to be set prior to running the bash script.

License: MIT
Maintainers: Genevieve Flaspohler and Victoria Preston
'''
import os
import time
import sys
import logging
import numpy as np
import argparse

import aq_library as aqlib
import mcts_library as mctslib
import gpmodel_library as gplib 
import evaluation_library as evalib 
import paths_library as pathlib 
import envmodel_library as envlib 
import robot_library as roblib
import obstacles as obslib

<<<<<<< HEAD
print "User specified options: SEED, REWARD_FUNCTION, PATHSET, USE_COST, NONMYOPIC, GOAL_ONLY"
# Allow selection of seed world to be consistent, and to run through reward functions
SEED =  int(sys.argv[1])
REWARD_FUNCTION = str(sys.argv[2])
PATHSET = sys.argv[3]
USE_COST = (sys.argv[4] == "True")
NONMYOPIC = (sys.argv[5] == "True")
GOAL_ONLY = (sys.argv[6] == "True")
TREE_TYPE = sys.argv[7] # one of dpw or belief
=======
# Initialize command line options
parser = argparse.ArgumentParser()
parser.add_argument("-s", "--seed", action="store", type=int, help="Random seed for environment generation.", default = 0)
parser.add_argument("-r", "--reward", action="store", help="Reward function. Should be mes, ei, or info_gain.", default = 'mes')
parser.add_argument("-p", "--pathset", action="store", help="Action set type. Should be dubins, ...", default = 'dubins')
parser.add_argument("-t", "--tree", action="store", help="If using nonmyopic planner, what kind of tree serach. Should be dpw or belief.", default = 'dpw')
parser.add_argument("-n", "--nonmyopic", action="store_true", help="Run planner in nonmyopic mode if flag set.", default = False)
parser.add_argument("-c", "--cost", action="store_true", help="Divide reward of action by cost if flag set.", default = False)
parser.add_argument("-g", "--goal", action="store_true", help="Consider the reward of final point only if flag set.", default = False)


# Parse command line options
parse = parser.parse_args()

# Read command line options
SEED =  parse.seed
REWARD_FUNCTION = parse.reward
PATHSET = parse.pathset
USE_COST = parse.cost
NONMYOPIC = parse.nonmyopic
GOAL_ONLY = parse.goal
TREE_TYPE = parse.tree
>>>>>>> 8173a15b

# SEED =  1000#int(sys.argv[1])
# REWARD_FUNCTION = 'naive'#sys.argv[2]
# PATHSET = 'dubins'#sys.argv[3]
# USE_COST = False#(sys.argv[4] == "True")
# NONMYOPIC = True#(sys.argv[5] == "True")
# GOAL_ONLY = True#(sys.argv[6] == "True")
# TREE_TYPE = 'dpw'#sys.argv[7] # one of dpw or belief

# Parameters for plotting based on the seed world information
MIN_COLOR = -25.
MAX_COLOR = 25.

# Set up paths for logging the data from the simulation run
# if not os.path.exists('./figures/' + str(REWARD_FUNCTION)): 
#     os.makedirs('./figures/' + str(REWARD_FUNCTION))
# logging.basicConfig(filename = './figures/'+ REWARD_FUNCTION + '/robot.log', level = logging.INFO)
# logger = logging.getLogger('robot')

if not os.path.exists('./figures/' + str(REWARD_FUNCTION)): 
    os.makedirs('./figures/' + str(REWARD_FUNCTION))
logging.basicConfig(filename = './figures/'+ REWARD_FUNCTION + '/robot.log', level = logging.INFO)
logger = logging.getLogger('robot')

# Create a random enviroment sampled from a GP with an RBF kernel and specified hyperparameters, mean function 0 
# The enviorment will be constrained by a set of uniformly distributed  sample points of size NUM_PTS x NUM_PTS
ranges = (0., 10., 0., 10.)

# Create obstacle world
ow = obslib.FreeWorld()
# ow = obslib.ChannelWorld(ranges, (3.5, 7.), 3., 0.3)
# ow = obslib.BugTrap(ranges, (2.2, 3.0), 4.6, orientation = 'left', width = 5.0)
# ow = obslib.BlockWorld(ranges,12, dim_blocks=(1., 1.), centers=[(2.5, 2.5), (7.,4.), (5., 8.), (8.75, 6.), (3.5,6.), (6.,1.5), (1.75,5.), (6.2,6.), (8.,8.5), (4.2, 3.8), (8.75,2.5), (2.2,8.2)])

world = envlib.Environment(ranges = ranges,
                           NUM_PTS = 20, 
                           variance = 100.0, 
                           lengthscale = 1.0, 
                           visualize = True,
                           seed = SEED,
                           MIN_COLOR=MIN_COLOR, 
                           MAX_COLOR=MAX_COLOR, 
                           obstacle_world = ow,
                           noise=10.0)

# Create the evaluation class used to quantify the simulation metrics
evaluation = evalib.Evaluation(world = world, reward_function = REWARD_FUNCTION)

<<<<<<< HEAD
# Create the point robot
robot = roblib.Robot(sample_world = world.sample_value, #function handle for collecting observations
                     start_loc = (5.0, 5.0, 0.0), #where robot is instantiated
                     extent = ranges, #extent of the explorable environment
                     kernel_file = None,
                     kernel_dataset = None,
                     #prior_dataset =  (data, observations), 
                     prior_dataset = None,
                     init_lengthscale = 1.0, 
                     init_variance = 100.0, 
                     noise = 1.0,#10.0001,
                     #noise = 0.5000,
                     path_generator = PATHSET, #options: default, dubins, equal_dubins, fully_reachable_goal, fully_reachable_step
                     goal_only = GOAL_ONLY, #select only if using fully reachable step and you want the reward of the step to only be the goal
                     frontier_size = 15,
                     horizon_length = 1.5, 
                     turning_radius = 0.05,
                     sample_step = 0.5,
                     evaluation = evaluation, 
                     f_rew = REWARD_FUNCTION, 
                     create_animation = True, #logs images to the file folder
                     learn_params = False, #if kernel params should be trained online
                     nonmyopic = NONMYOPIC,
                     discretization = (20, 20), #parameterizes the fully reachable sets
                     use_cost = USE_COST, #select if you want to use a cost heuristic
                     MIN_COLOR = MIN_COLOR,
                     MAX_COLOR = MAX_COLOR,
                     computation_budget = 250.0,
                     rollout_length = 5,
                     obstacle_world = ow, 
                     tree_type = TREE_TYPE) 
=======
# Generate a prior dataset
x1observe = np.linspace(ranges[0], ranges[1], 20)
x2observe = np.linspace(ranges[2], ranges[3], 20)
x1observe, x2observe = np.meshgrid(x1observe, x2observe, sparse = False, indexing = 'xy')  
data = np.vstack([x1observe.ravel(), x2observe.ravel()]).T
observations = world.sample_value(data)

# Define the algorithm parameters
kwargs = {  'sample_world': world.sample_value,
            'start_loc': (5.0, 5.0, 0.0), #where robot is instantiated
            'extent': ranges, #extent of the explorable environment
            'kernel_file': None,
            'kernel_dataset': None,
            #'prior_dataset':  (data, observations), 
            'prior_dataset': None,
            'init_lengthscale': 1.0, 
            'init_variance': 100.0, 
            'noise': 0.5000,
            'path_generator': PATHSET, #options: default, dubins, equal_dubins, fully_reachable_goal, fully_reachable_step
            'goal_only': GOAL_ONLY, #select only if using fully reachable step and you want the reward of the step to only be the goal
            'frontier_size': 15,
            'horizon_length': 1.5, 
            'turning_radius': 0.05,
            'sample_step': 0.5,
            'evaluation': evaluation, 
            'f_rew': REWARD_FUNCTION, 
            'create_animation': True, #logs images to the file folder
            'learn_params': False, #if kernel params should be trained online
            'nonmyopic': NONMYOPIC,
            'discretization': (20, 20), #parameterizes the fully reachable sets
            'use_cost': USE_COST, #select if you want to use a cost heuristic
            'MIN_COLOR': MIN_COLOR,
            'MAX_COLOR': MAX_COLOR,
            'computation_budget': 200,
            'rollout_length': 7,
            'obstacle_world' : ow, 
            'tree_type': TREE_TYPE }


# Create the point robot
robot = roblib.Robot(**kwargs) 
>>>>>>> 8173a15b

robot.planner(T = 150)
# robot.visualize_world_model(screen = False)
robot.visualize_trajectory(screen = False) #creates a summary trajectory image
robot.plot_information() #plots all of the metrics of interest
<|MERGE_RESOLUTION|>--- conflicted
+++ resolved
@@ -24,17 +24,7 @@
 import robot_library as roblib
 import obstacles as obslib
 
-<<<<<<< HEAD
-print "User specified options: SEED, REWARD_FUNCTION, PATHSET, USE_COST, NONMYOPIC, GOAL_ONLY"
-# Allow selection of seed world to be consistent, and to run through reward functions
-SEED =  int(sys.argv[1])
-REWARD_FUNCTION = str(sys.argv[2])
-PATHSET = sys.argv[3]
-USE_COST = (sys.argv[4] == "True")
-NONMYOPIC = (sys.argv[5] == "True")
-GOAL_ONLY = (sys.argv[6] == "True")
-TREE_TYPE = sys.argv[7] # one of dpw or belief
-=======
+
 # Initialize command line options
 parser = argparse.ArgumentParser()
 parser.add_argument("-s", "--seed", action="store", type=int, help="Random seed for environment generation.", default = 0)
@@ -57,7 +47,6 @@
 NONMYOPIC = parse.nonmyopic
 GOAL_ONLY = parse.goal
 TREE_TYPE = parse.tree
->>>>>>> 8173a15b
 
 # SEED =  1000#int(sys.argv[1])
 # REWARD_FUNCTION = 'naive'#sys.argv[2]
@@ -106,39 +95,6 @@
 # Create the evaluation class used to quantify the simulation metrics
 evaluation = evalib.Evaluation(world = world, reward_function = REWARD_FUNCTION)
 
-<<<<<<< HEAD
-# Create the point robot
-robot = roblib.Robot(sample_world = world.sample_value, #function handle for collecting observations
-                     start_loc = (5.0, 5.0, 0.0), #where robot is instantiated
-                     extent = ranges, #extent of the explorable environment
-                     kernel_file = None,
-                     kernel_dataset = None,
-                     #prior_dataset =  (data, observations), 
-                     prior_dataset = None,
-                     init_lengthscale = 1.0, 
-                     init_variance = 100.0, 
-                     noise = 1.0,#10.0001,
-                     #noise = 0.5000,
-                     path_generator = PATHSET, #options: default, dubins, equal_dubins, fully_reachable_goal, fully_reachable_step
-                     goal_only = GOAL_ONLY, #select only if using fully reachable step and you want the reward of the step to only be the goal
-                     frontier_size = 15,
-                     horizon_length = 1.5, 
-                     turning_radius = 0.05,
-                     sample_step = 0.5,
-                     evaluation = evaluation, 
-                     f_rew = REWARD_FUNCTION, 
-                     create_animation = True, #logs images to the file folder
-                     learn_params = False, #if kernel params should be trained online
-                     nonmyopic = NONMYOPIC,
-                     discretization = (20, 20), #parameterizes the fully reachable sets
-                     use_cost = USE_COST, #select if you want to use a cost heuristic
-                     MIN_COLOR = MIN_COLOR,
-                     MAX_COLOR = MAX_COLOR,
-                     computation_budget = 250.0,
-                     rollout_length = 5,
-                     obstacle_world = ow, 
-                     tree_type = TREE_TYPE) 
-=======
 # Generate a prior dataset
 x1observe = np.linspace(ranges[0], ranges[1], 20)
 x2observe = np.linspace(ranges[2], ranges[3], 20)
@@ -180,7 +136,6 @@
 
 # Create the point robot
 robot = roblib.Robot(**kwargs) 
->>>>>>> 8173a15b
 
 robot.planner(T = 150)
 # robot.visualize_world_model(screen = False)
