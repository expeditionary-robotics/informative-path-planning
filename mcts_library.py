--- conflicted
+++ resolved
@@ -171,9 +171,6 @@
         obs = []
         cost = 0
         for seq in sequence:
-            # for i in self.tree[seq][0]:
-<<<<<<< HEAD
-            # 	samples.append(i)
             samples.append(self.tree[seq][0])
 
         obs = list(chain.from_iterable(samples))
@@ -183,30 +180,17 @@
         if self.f_rew == 'maxs-mes':
             reward = self.aquisition_function(time = self.t, xvals = obs, robot_model = self.GP, param = (self.max_val, self.max_locs, self.target))
             return reward, cost
-=======
-            #   samples.append(i)
-            samples.append(self.tree[seq][0])
-        obs = list(chain.from_iterable(samples))
-        if loc is not None:
-            cost = self.path_generator.path_cost([self.tree[seq][0][-1]], loc)
->>>>>>> 77fe9eff
 
         reward = 0
         for s in samples:
             obs = np.array(s)
             xobs = np.vstack([obs[:,0], obs[:,1]]).T
-<<<<<<< HEAD
             if self.f_rew == 'mes' or self.f_rew == 'maxs-mes':
                 reward += self.aquisition_function(time = self.t, xvals = xobs, robot_model = sim_world, param = (self.max_val, self.max_locs, self.target))
-=======
-            if self.f_rew == 'mes':
-                reward += self.aquisition_function(time = self.t, xvals = xobs, robot_model = sim_world, param = self.max_val)
->>>>>>> 77fe9eff
             elif self.f_rew == 'exp_improve':
                 reward += self.aquisition_function(time=self.t, xvals = xobs, robot_model = sim_world, param = [self.current_max])
             else:
                 reward += self.aquisition_function(time=self.t, xvals = xobs, robot_model = sim_world)
-<<<<<<< HEAD
            
             if sim_world.model is None:
                 zmean, zvar = sim_world.predict_value(xobs)
@@ -218,16 +202,6 @@
             else:
                 zobs = sim_world.model.posterior_samples_f(xobs, full_cov = True, size=1)
             sim_world.add_data(xobs, zobs)
-
-=======
-            # xobs = np.array(obs)
-            # zmean, zvar = sim_world.predict_value(xobs)
-            # zobs = []
-            # for m,v in zip(zmean, zvar):
-            #   zobs.append(np.random.normal(m, np.sqrt(v), 1))
-            # # zobs = np.random.normal(zmean, np.sqrt(zvar[0][0]), 1)
-            # sim_world.add_data(xobs, zobs)
->>>>>>> 77fe9eff
         return reward, cost
 
     
