# !/usr/bin/python

import pandas as pd
import numpy as np
import scipy as sp
import matplotlib
import matplotlib.pyplot as plt
import math
from matplotlib.colors import LogNorm
from matplotlib import cm
import os
import pdb

plt.rcParams['xtick.labelsize'] = 22
plt.rcParams['ytick.labelsize'] = 22
plt.rcParams['axes.labelsize'] = 30
plt.rcParams['axes.titlesize'] = 30
plt.rcParams['figure.figsize'] = (17,10)


def make_df(file_names, column_names):
    d = file_names[0]
    data = pd.read_table(d, delimiter = " ", header=None)
    data = data.T
    if data.shape[1] > len(column_names):
        data = pd.read_table(d, delimiter = " ", header=None, skipfooter = data.shape[1] - len(column_names))
        data = data.T
        data.columns = column_names
        #data.columns = column_names[0:-2]
        #column_names = column_names[0:-2]
    else:
        data.columns = column_names

    for m in file_names[1:]:
        temp_data = pd.read_table(m, delimiter = " ", header=None)
        temp_data = temp_data.T

        # Added because some data now has mes reward printing; we want the dataframe to have the same dimensions for now
        if temp_data.shape[1] > len(column_names):
            temp_data = pd.read_table(m, delimiter = " ", header=None, skipfooter = temp_data.shape[1] - len(column_names))
            temp_data = temp_data.T

        temp_data.columns = column_names
        data = data.append(temp_data)

    return data

def make_samples_df(file_names, column_names, max_loc, thresh=1.5):
    prop = []
    d = file_names[0]
    sdata = pd.read_table(d, delimiter = " ", header=None)
    sdata = sdata.T
    sdata.columns = column_names
    sdata.loc[:, 'Distance'] = sdata.apply(lambda x: np.sqrt((x['x']-max_loc[0][0])**2+(x['y']-max_loc[0][1])**2),axis=1)
    prop.append(float(len(sdata[sdata.Distance <= thresh]))/len(sdata))
    for i,m in enumerate(file_names[1:]):
        temp_data = pd.read_table(m, delimiter = " ", header=None)
        temp_data = temp_data.T
        temp_data.columns = column_names
        temp_data.loc[:,'Distance'] = temp_data.apply(lambda x: np.sqrt((x['x']-max_loc[i+1][0])**2+(x['y']-max_loc[i+1][1])**2),axis=1)
        prop.append(float(len(temp_data[temp_data.Distance <= thresh]))/len(temp_data))
        sdata = sdata.append(temp_data)

    return sdata, prop

def generate_stats(dfs, labels, params, end_time=149, fname='stats.txt'):
    f = open(fname, 'a')
    for p in params:
        f.write('-------\n')
        f.write(str(p) + '\n')
        for df,label in zip(dfs, labels):
            df_end = df[df.time == end_time]
            f.write(label + ' ' + str(df_end[p].mean()) + ', ' + str(df_end[p].std()) + '\n')
    f.close()

def generate_histograms(dfs, props, labels, title, figname='', save_fig=False):
    fig, axes = plt.subplots(1, len(dfs), sharey = True)
    colors = ['b', 'g', 'r', 'c', 'm', 'y', 'b', 'g', 'r', 'c', 'm', 'y']

    for i in range(0, len(dfs)):
        axes[i].hist(dfs[i]['Distance'].values, bins = np.linspace(min(dfs[0]['Distance'].values), max(dfs[0]['Distance'].values), np.floor(max(dfs[0]['Distance'].values)-min(dfs[0]['Distance'].values))), color = colors[i])
        axes[i].set_title(labels[i])

    axes[0].set_ylabel('Count')
    # axes[].set_xlabel('Distance ($m$) from Global Maximizer')
    plt.suptitle(title+': Distance ($m$) from Global Maximizer', va='bottom')

    if save_fig == True:
        plt.savefig(figname+'_agg_samples.png')

    fig = plt.figure()
    plt.boxplot(props, meanline=True, showmeans=True, labels=labels)
    plt.ylim((0.,1.))

    # plt.bar(np.arange(len(dfs)), [np.mean(m) for m in props], yerr = np.array(yerr).T, color = colors[0:len(props)])#yerr=[np.std(m) for m in props], color=colors[0:len(props)])
    plt.ylabel('Proportion of Samples')
    # plt.title(title+': Proportion of Samples within $1.5m$ of Global Maximizer', fontsize=32)

    if save_fig == True:
        plt.savefig(figname+'_prop_samples.png')

def planning_iteration_plots(dfs, labels, param, title, end_time=149, d=20, plot_confidence=False, save_fig=False, fname=''):
    fig = plt.figure()
    colors = ['b', 'g', 'r', 'c', 'm', 'y', 'b', 'g', 'r', 'c', 'm', 'y']
    for k,df in enumerate(dfs):
        temp = [0 for m in range(end_time)]
        temp_v = []

        for i in range(d-1):
            stemp = []
            for j in range(end_time):
                stemp.append((df[df.time == j][param].values[i]))
            temp = [m+n for m,n in zip(temp, stemp)]
            temp_v.append(stemp)

        vtemp = []
        for i in range(end_time):
            temp1 = []
            for m in temp_v:
                temp1.append(m[i])
            vtemp.append(np.std(temp1))

        plt.plot([l/d for l in temp], colors[k], label=labels[k])
        if plot_confidence:
            x = [i for i in range(end_time)]
            y1 = [l/d + m for l,m in zip(temp,vtemp)]
            y2 = [l/d - m for l,m in zip(temp,vtemp)]
            plt.fill_between(x, y1, y2, color=colors[k], alpha=0.2)

    plt.legend(fontsize=30)
    plt.xlabel("Planning Iteration")
    plt.ylabel(param)
    
    if save_fig:
        plt.savefig(fname)
    plt.title(title)

def make_dist_dfs(data_dfs, sample_dfs, column_names, max_loc, thresh=1.5, dist_lim=150.0):
    all_dist = pd.DataFrame()
    all_samps = pd.DataFrame()
    all_props = []
    all_statsids = []
    for f,g,m in zip(data_dfs, sample_dfs, max_loc):
        temp_df = make_df([f], column_names)
        temp_sdf, temp_prop = make_samples_df([g], ['x','y','a'], [m], thresh)
        dtemp, dstemp, dprop, stats_id = truncate_by_distance(temp_df, temp_sdf, dist_lim=dist_lim, thresh=thresh)
        all_dist = all_dist.append(dtemp)
        all_samps = all_samps.append(dstemp)
        all_props.append(float(dprop))
        all_statsids.append(stats_id)

    return all_dist, all_samps, all_props, all_statsids

def truncate_by_distance(df, sample_df, dist_lim=250.0, thresh=1.5):
    temp_df = df[df['distance'] < dist_lim]
    last_samp_x = temp_df['robot_loc_x'].values[-1]
    last_samp_y = temp_df['robot_loc_y'].values[-1]

    stats_id = temp_df.index[-1]
    temp_sidx = sample_df[np.isclose(sample_df['x'], last_samp_x)& \
                          np.isclose(sample_df['y'], last_samp_y)].index

    candidates = []
    if len(temp_sidx) == 1:
        candidates = temp_sidx
    else:
        for i in temp_sidx:
            dist = 0
            last = 0
            for j in range(1, i):
                dist += np.sqrt((sample_df['x'].values[last]-sample_df['x'].values[j])**2 + (sample_df['y'].values[last]-sample_df['y'].values[j])**2)
                last = j
            #print "Dist:", dist, "Lim:", dist_lim
            if dist < dist_lim:
                candidates.append(i)
    idx = candidates[-1]
    temp_sdf = sample_df[sample_df.index<idx]

    prop = float(len(temp_sdf[temp_sdf.Distance < thresh]))/len(temp_sdf)
    return temp_df, temp_sdf, prop, stats_id

def generate_dist_stats(dfs, labels, params, ids, fname='stats.txt'):
    f = open(fname, 'a')
    for p in params:
        f.write('-------\n')
        f.write(str(p) + '\n')
        for df,label,idx in zip(dfs, labels,ids):
            df_end = []
            temp_df = df[p].values
            for j,i in enumerate(idx):
                df_end.append(temp_df[i])
                temp_df = temp_df[i+1:]
            f.write(label + ' ' + str(np.mean(df_end)) + ', ' + str(np.std(df_end)) + '\n')
    f.close()


######### MAIN LOOP ###########
if __name__ == '__main__':
<<<<<<< HEAD
    seed_numbers = range(0, 1900, 100)
=======
    seed_numbers = range(0, 700, 100)
>>>>>>> 7e5d8d79
    print seed_numbers
    seeds = ['seed'+ str(x) + '-' for x in seed_numbers]

    fileparams = [#'pathsetfully_reachable_goal-costTrue-nonmyopicFalse-goalFalse',
                  #'pathsetfully_reachable_goal-costTrue-nonmyopicFalse-goalTrue',
                  'pathsetfully_reachable_goal-costFalse-nonmyopicFalse-goalTrue',
                  #'pathsetfully_reachable_goal-costFalse-nonmyopicFalse-goalFalse',
                  'pathsetdubins-costFalse-nonmyopicFalse-goalFalse',
                  'pathsetdubins-costFalse-nonmyopicTrue-goalFalse']
<<<<<<< HEAD
    labels = ['frgo', 'my', 'nonmy']#['frpd', 'frgd', 'frgo', 'frpo', 'my', 'plumes']
=======
>>>>>>> 7e5d8d79

    #labels = ['frpd', 'frgd', 'frgo', 'frpo', 'my', 'plumes']
    labels = ['frpd', 'frgd', 'frgo', 'my', 'plumes']
    file_start = 'all_mse'

    #path= '/home/vpreston/Documents/IPP/informative-path-planning/experiments/'
    path= '/home/genevieve/mit-whoi/informative-path-planning/experiments/'

    # variables for making dataframes
    column_names = ['time', 'info_gain','aqu_fun', 'MSE', 'hotspot_error','max_loc_error', 'max_val_error', 
                        'simple_regret', 'sample_regret_loc', 'sample_regret_val', 'regret', 'info_regret',
                        'current_highest_obs', 'current_highest_obs_loc_x', 'current_highest_obs_loc_y',
                        'robot_loc_x', 'robot_loc_y', 'robot_loc_a', 'distance']

    #get the data files
    all_dfs = []
    all_sample_dfs = []
    all_props = []
    all_labels = []
    dist_dfs = []
    dist_samples_dfs = []
    dist_props = []
    dist_ids = []

    for param, label in zip(fileparams, labels):
        p_mean = []
        p_mes = []
        p_mean_samples = []
        p_mes_samples = []

        max_val = []
        max_loc = []

        for root, dirs, files in os.walk(path):
            for name in files:
                #if 'metrics' in name and 'mean' in root and param in root and 'old_fully_reachable' not in root:
                #    for s in seeds:
                #        if s in root:
                #            p_mean.append(root+"/"+name)
                if 'metric' in name and 'mes' in root and param in root and 'old_fully_reachable' not in root:
                    for s in seeds:
                        if s in root:
                            p_mes.append(root+"/"+name)
                #elif 'robot_model' in name and 'mean' in root and param in root and 'old_fully_reachable' not in root:
                #    for s in seeds:
                #        if s in root:
                #            p_mean_samples.append(root+"/"+name)
                elif 'robot_model' in name and 'mes' in root and param in root and 'old_fully_reachable' not in root:
                    for s in seeds:
                        if s in root:
                            p_mes_samples.append(root+"/"+name)

                if 'log' in name and 'mes' in root and param in root and 'old_fully_reachable' not in root:
                    for s in seeds:
                        ls = []
                        if str(s) in root:
                            temp = open(root+'/'+name, "r")
                            for l in temp.readlines():
                                if "max value" in l:
                                    ls.append(l)
                            max_val.append(float(ls[0].split(" ")[3]))
                            # For Genevieve
                            max_loc.append((float(ls[-1].split(" ")[7].split("[")[0]), float(ls[-1].split(" ")[9].split("]")[0])))
                            # For Victoria
                            #max_loc.append((float(ls[0].split(" ")[6].split("[")[1]), float(ls[0].split(" ")[7].split("]")[0])))
        

        #mean_data = make_df(p_mean, column_names)
        mes_data = make_df(p_mes, column_names)

        if label != 'frgo':
            all_dfs.append(mean_data)
        all_dfs.append(mes_data)

        #mean_sdata, mean_prop = make_samples_df(p_mean_samples, ['x', 'y', 'a'], max_loc, 1.5)
        mes_sdata, mes_prop = make_samples_df(p_mes_samples, ['x', 'y', 'a'], max_loc, 1.5)

        if label != 'frgo':
            all_sample_dfs.append(mean_sdata)
        all_sample_dfs.append(mes_sdata)

        if label != 'frgo':
            all_props.append(mean_prop)
        all_props.append(mes_prop)

        if label != 'frgo':
            all_labels.append('mean_'+label)
        all_labels.append('mes_'+label)

        # def make_dist_dfs(data_dfs, sample_dfs, column_names, max_loc, thresh=1.5, dist_lim=150.0):
<<<<<<< HEAD
        if label != 'frgo':
            mean_dist_data, mean_dist_sdata, mean_dist_props, mean_ids = make_dist_dfs(p_mean, p_mean_samples, column_names, max_loc, 1.5, 200.0)
            dist_dfs.append(mean_dist_data)
            dist_samples_dfs.append(mean_dist_sdata)
            dist_props.append(mean_dist_props)
            dist_ids.append(mean_ids)

        mes_dist_data, mes_dist_sdata, mes_dist_props, mes_ids = make_dist_dfs(p_mes, p_mes_samples, column_names, max_loc, 1.5, 200.0)
=======
        mes_dist_data, mes_dist_sdata, mes_dist_props, mes_ids = make_dist_dfs(p_mes, p_mes_samples, column_names, max_loc, 1.5, 300.0)
>>>>>>> 7e5d8d79
        dist_dfs.append(mes_dist_data)
        dist_samples_dfs.append(mes_dist_sdata)
        dist_props.append(mes_dist_props)
        dist_ids.append(mes_ids)


    all_labels = ['Wang et al.', 'Sun et al.', 'Myopic-PLUMES', 'Morere et al.', 'PLUMES']
    # def generate_stats(dfs, labels, params, end_time=149, fname='stats.txt'):
    generate_stats(all_dfs, all_labels, ['distance', 'MSE', 'max_loc_error', 'max_val_error'], 149, file_start + '_stats.txt')
    generate_dist_stats(dist_dfs, all_labels, ['distance', 'MSE', 'max_loc_error', 'max_val_error'], dist_ids, file_start + '_dist_stats.txt')

    # def generate_histograms(dfs, props, labels, figname='', save_fig=False)
    generate_histograms(all_sample_dfs, all_props, all_labels, title='All Iterations', figname=file_start, save_fig=False)
    generate_histograms(dist_samples_dfs, dist_props, all_labels, title='200$m$ Budget', figname=file_start, save_fig=False)

    # def planning_iteration_plots(dfs, labels, param, title, end_time=149, d=20, plot_confidence=False, save_fig=False, fname='')
    planning_iteration_plots(all_dfs, all_labels, 'MSE', 'Averaged MSE', 149, len(seeds), True, False, file_start+'_avg_mse.png')

    plt.show()<|MERGE_RESOLUTION|>--- conflicted
+++ resolved
@@ -196,11 +196,7 @@
 
 ######### MAIN LOOP ###########
 if __name__ == '__main__':
-<<<<<<< HEAD
     seed_numbers = range(0, 1900, 100)
-=======
-    seed_numbers = range(0, 700, 100)
->>>>>>> 7e5d8d79
     print seed_numbers
     seeds = ['seed'+ str(x) + '-' for x in seed_numbers]
 
@@ -210,13 +206,8 @@
                   #'pathsetfully_reachable_goal-costFalse-nonmyopicFalse-goalFalse',
                   'pathsetdubins-costFalse-nonmyopicFalse-goalFalse',
                   'pathsetdubins-costFalse-nonmyopicTrue-goalFalse']
-<<<<<<< HEAD
+
     labels = ['frgo', 'my', 'nonmy']#['frpd', 'frgd', 'frgo', 'frpo', 'my', 'plumes']
-=======
->>>>>>> 7e5d8d79
-
-    #labels = ['frpd', 'frgd', 'frgo', 'frpo', 'my', 'plumes']
-    labels = ['frpd', 'frgd', 'frgo', 'my', 'plumes']
     file_start = 'all_mse'
 
     #path= '/home/vpreston/Documents/IPP/informative-path-planning/experiments/'
@@ -304,7 +295,6 @@
         all_labels.append('mes_'+label)
 
         # def make_dist_dfs(data_dfs, sample_dfs, column_names, max_loc, thresh=1.5, dist_lim=150.0):
-<<<<<<< HEAD
         if label != 'frgo':
             mean_dist_data, mean_dist_sdata, mean_dist_props, mean_ids = make_dist_dfs(p_mean, p_mean_samples, column_names, max_loc, 1.5, 200.0)
             dist_dfs.append(mean_dist_data)
@@ -313,9 +303,6 @@
             dist_ids.append(mean_ids)
 
         mes_dist_data, mes_dist_sdata, mes_dist_props, mes_ids = make_dist_dfs(p_mes, p_mes_samples, column_names, max_loc, 1.5, 200.0)
-=======
-        mes_dist_data, mes_dist_sdata, mes_dist_props, mes_ids = make_dist_dfs(p_mes, p_mes_samples, column_names, max_loc, 1.5, 300.0)
->>>>>>> 7e5d8d79
         dist_dfs.append(mes_dist_data)
         dist_samples_dfs.append(mes_dist_sdata)
         dist_props.append(mes_dist_props)
