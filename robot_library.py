--- conflicted
+++ resolved
@@ -34,17 +34,7 @@
 class Robot(object):
     ''' The Robot class, which includes the vehicles current model of the world and IPP algorithms.'''
 
-<<<<<<< HEAD
-    def __init__(self, sample_world, start_loc = (0.0, 0.0, 0.0), extent = (-10., 10., -10., 10.), 
-            kernel_file = None, kernel_dataset = None, prior_dataset = None, init_lengthscale = 10.0, 
-            init_variance = 100.0, noise = 0.05, path_generator = 'default', frontier_size = 6, 
-            horizon_length = 5, turning_radius = 1, sample_step = 0.5, evaluation = None, 
-            f_rew = 'mean', create_animation = False, learn_params = False, nonmyopic=False, 
-            computation_budget = 10, rollout_length = 5, discretization=(10,10), use_cost=False,
-            MIN_COLOR=None, MAX_COLOR=None, goal_only = False, obstacle_world = obslib.FreeWorld(), tree_type = 'dpw'):
-=======
     def __init__(self, **kwargs):
->>>>>>> 8173a15b
         ''' Initialize the robot class with a GP model, initial location, path sets, and prior dataset
         Inputs:
             sample_world (method) a function handle that takes a set of locations as input and returns a set of observations
@@ -126,15 +116,8 @@
             raise ValueError('Only \'hotspot_info\' and \'mean\' and \'info_gain\' and \'mes\' and \'exp_improve\' reward fucntions supported.')
 
         # Initialize the robot's GP model with the initial kernel parameters
-<<<<<<< HEAD
-        self.GP = gplib.OnlineGPModel(ranges = extent, lengthscale = init_lengthscale, variance = init_variance, noise = self.noise)
-        # self.GP = gplib.SpatialGPModel(ranges = extent, lengthscale = init_lengthscale, variance = init_variance, noise = self.noise)
-        # self.GP = gplib.SubsampledGPModel(ranges = extent, lengthscale = init_lengthscale, variance = init_variance, noise = self.noise)
-        # self.GP = gplib.GPModel(ranges = extent, lengthscale = init_lengthscale, variance = init_variance, noise = self.noise)
-=======
         self.GP = gplib.OnlineGPModel(ranges = self.ranges, lengthscale = kwargs['init_lengthscale'], variance = kwargs['init_variance'], noise = self.noise, dimension = self.dimension)
         # self.GP = gplib.GPModel(ranges = self.ranges, lengthscale = kwargs['init_lengthscale'], variance = kwargs['init_variance'], noise = self.noise, dimension = self.dimension)
->>>>>>> 8173a15b
                 
         # If both a kernel training dataset and a prior dataset are provided, train the kernel using both
         if  kwargs['kernel_dataset'] is not None and kwargs['prior_dataset'] is not None:
@@ -329,9 +312,6 @@
             data = np.array(sampling_path)
             x1 = data[:,0]
             x2 = data[:,1]
-<<<<<<< HEAD
-            xlocs = np.vstack([x1, x2]).T           
-=======
             if self.dimension == 2:
                 xlocs = np.vstack([x1, x2]).T           
             elif self.dimension == 3:
@@ -340,7 +320,6 @@
             else:
                 raise ValueError('Only 2D or 3D worlds supported!')
             
->>>>>>> 8173a15b
             self.collect_observations(xlocs)
 
             # If set, learn the kernel parameters from the new data
@@ -383,11 +362,8 @@
         elif self.dimension == 3:
             data = np.vstack([x1.ravel(), x2.ravel(), self.time*np.ones(len(x1.ravel()))]).T
         
-<<<<<<< HEAD
-=======
         observations, var = self.GP.predict_value(data)        
        
->>>>>>> 8173a15b
         # Plot the current robot model of the world
         fig, ax = plt.subplots(figsize=(8, 8))
         ax.set_xlim(self.ranges[0:2])
