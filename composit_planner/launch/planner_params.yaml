frontier_size: 10
<<<<<<< HEAD
frontier_angle_range: 1.20
horizon_length: 1.70
turning_radius: 0.70
=======
frontier_angle_range: 1.0
horizon_length: 1.5
turning_radius: 0.65
>>>>>>> d33313c4
sample_step: 0.1
make_paths_behind: False 
allow_to_stay: False
allow_to_backup: False 

<<<<<<< HEAD
obstacle_buffer_m: 0.35
cost_limit: 200.0
=======
obstacle_buffer_m: 0.3
cost_limit: 40.0
>>>>>>> d33313c4
unknown_limit: -5.0
trajectory_endpoint_precision: 0.2

planner_type: 'nonmyopic'
tree_type: 'dpw_tree'
reward_func: 'mes'
replan_budget: 100
rollout_length: 5
belief_updates: False <|MERGE_RESOLUTION|>--- conflicted
+++ resolved
@@ -1,25 +1,14 @@
 frontier_size: 10
-<<<<<<< HEAD
 frontier_angle_range: 1.20
 horizon_length: 1.70
 turning_radius: 0.70
-=======
-frontier_angle_range: 1.0
-horizon_length: 1.5
-turning_radius: 0.65
->>>>>>> d33313c4
 sample_step: 0.1
 make_paths_behind: False 
 allow_to_stay: False
 allow_to_backup: False 
 
-<<<<<<< HEAD
 obstacle_buffer_m: 0.35
 cost_limit: 200.0
-=======
-obstacle_buffer_m: 0.3
-cost_limit: 40.0
->>>>>>> d33313c4
 unknown_limit: -5.0
 trajectory_endpoint_precision: 0.2
 
