--- conflicted
+++ resolved
@@ -58,11 +58,7 @@
             raise ValueError('Environment must have dimension 2 \'rbf\'')
 
         if kernel == 'rbf':
-<<<<<<< HEAD
             self.kern = GPy.kern.RBF(input_dim = self.dim, lengthscale = lengthscale, variance = variance) 
-=======
-            self.kern = GPy.kern.RBF(input_dim = self.dim, lengthscale = lengthscale, variance = variance, useGPU = False) 
->>>>>>> a3d4beac
             # self.kern = GPy.kern.RBF(input_dim = self.dim, lengthscale = lengthscale, variance = variance, useGPU = True) 
         else:
             raise ValueError('Kernel type must by \'rbf\'')
@@ -687,59 +683,4 @@
                     fsim[d] = sim_one_dim(m[:, d], v[:, d])
                 else:
                     fsim[d] = sim_one_dim(m[:, d], v)
-<<<<<<< HEAD
-        return fsim
-=======
-        return fsim
-
-class SubsampledGPModel(OnlineGPModel):
-    ''' This class inherits from the GP model class
-        Implements online, recursive updates for a Gaussian Process using the 
-        Woodbury-Morrison formula by modifying the Posteior class from the GPy Library 
-    '''
-    def __init__(self, ranges, lengthscale, variance, noise = 0.0001, dimension = 2, kernel = 'rbf',  update_legacy = False, max_size = 20, neighbor_radius = 0.50, val_eps = 2.00):
-        super(SubsampledGPModel, self).__init__(ranges, lengthscale, variance, noise, dimension, kernel)
-
-        self._spatial_tree = None
-        self.max_size = max_size
-        self.neighbor_radius = neighbor_radius
-        self.val_eps = val_eps
-        
-    def add_data(self, xvals, zvals):
-        ''' Public method that adds data to an the GP model.
-        Inputs:
-            xvals (float array): an nparray of floats representing observation locations, with dimension NUM_PTS x 2
-            zvals (float array): an nparray of floats representing sensor observations, with dimension NUM_PTS x 1 
-        ''' 
-        # Reset the maximum values
-        print "Resetting the sampled maximum values"
-        self._maxima = None
-        self._max_val = None
-
-        if self.xvals is None:
-            self.init_model(xvals, zvals)
-        elif self.xvals.shape[0] < self.max_size:
-            self.update_model(xvals, zvals)
-        else:
-            # Find nearest neightbor within radius
-            dist, index = self.spatial_tree.query(xvals, k = 1, distance_upper_bound = self.neighbor_radius)
-            print "Distance to nearest neighbor:", dist
-            print "Index:", index
-            print "Dataset:", self.xvals.shape
-
-            for j, (d, i) in enumerate(zip(dist, index)):
-                # m, v = self.predict_value(xvals, include_noise = True, full_cov = False)
-                # print "Value distance:", np.abs(self.zvals[i, :] - m[j, :])
-                # if d == float("inf") or np.abs(self.zvals[i, :] - m[j, :]) > self.val_eps:
-                if d == float("inf"):
-                    self.update_model(xvals, zvals)
-                    return
-            print "---------- Skiped Update! -------------------"
-
-    @property
-    def spatial_tree(self):
-        if self._spatial_tree is None:
-            print "Rebuilding KD tree"
-            self._spatial_tree = sp.spatial.KDTree(self.xvals, leafsize = 5)
-        return self._spatial_tree
->>>>>>> a3d4beac
+        return fsim