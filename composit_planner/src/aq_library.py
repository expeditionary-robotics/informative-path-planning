--- conflicted
+++ resolved
@@ -26,11 +26,7 @@
 from geometry_msgs.msg import Pose
    
 class GetValue():
-<<<<<<< HEAD
-    def __init__(self, reward, t = 0):
-=======
     def __init__(self, reward, t):
->>>>>>> e535ea58
         self.reward = reward
         self._maxima = None
         self._max_val = None
@@ -50,15 +46,9 @@
         self.GP = GP
 
         if self.reward == 'ei':
-<<<<<<< HEAD
-            value = exp_improvement(time = self.t, xvals = xvals, robot_model = self.GP, param = self.max_val)
-        elif self.reward == 'ucb':
-            value = mean_ucb(time = self.t, xvals = xvals, robot_model = self.GP, param = None)
-=======
             self.value = exp_improvement(time = self.t, xvals = xvals, robot_model = self.GP, param = self.max_val)
         elif self.reward == 'ucb':
             self.value = mean_ucb(time = self.t, xvals = xvals, robot_model = self.GP, param = None, FVECTOR = FVECTOR)
->>>>>>> e535ea58
         elif self.reward == 'mes':
             value = mves(time = self.t, xvals = xvals, robot_model = self.GP, param = self.GP.maxima, FVECTOR = FVECTOR)
         elif self.reward == 'ig':
