--- conflicted
+++ resolved
@@ -66,12 +66,8 @@
         self.visualize_map = rospy.Service('vis_chemworld', RequestReplan, self.publish_gp)
         self.regen_map = rospy.Service('regen_map', RequestRegen, self.make_world)
         self.pub_vis = rospy.Publisher('vis_chemworld', PointCloud, queue_size = 100)
-<<<<<<< HEAD
-        self.pub_max = rospy.Publisher('vis_maxima', PointCloud, queue_size = 100)
-=======
         self.pub_max = rospy.Publisher('/true_maxima', PointCloud, queue_size = 100)
         
->>>>>>> a3d4beac
         rospy.spin()
 
     def make_world(self, msg):
