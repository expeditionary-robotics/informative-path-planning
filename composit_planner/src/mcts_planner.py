#!/usr/bin/python

# Copyright 2018 Massachusetts Institute of Technology
# Sytem includes
import numpy as np
import scipy as sp
import math
import os
import copy
import threading

# ROS includes
import rospy
from geometry_msgs.msg import *
from nav_msgs.msg import * 
from sensor_msgs.msg import *
from std_msgs.msg import *
from composit_planner.srv import *
from composit_planner.msg import *
from tf.transformations import quaternion_from_euler, euler_from_quaternion

# GPy and GP includes
import GPy as GPy
from gpmodel_library import GPModel, OnlineGPModel
from scipy.stats import multivariate_normal
from scipy.stats import norm

# Libraries includes
import paths_library as paths_lib
import aq_library as aq_lib
import mcts_library as mcts_lib

'''
This node runs the MCTS system in order to select trajectories
'''

class Planner:
    def __init__(self):
        ''' Get ROS parameters '''
        # The kernel hyperparmeters for the robot's GP model 
        self.variance = float(rospy.get_param('model_variance','100'))
        self.lengthscale = float(rospy.get_param('model_lengthscale','0.1'))
        self.noise = float(rospy.get_param('model_noise', '0.0001'))
        self.x1min = float(rospy.get_param('xmin', '0'))
        self.x1max = float(rospy.get_param('xmax', '10'))
        self.x2min = float(rospy.get_param('ymin', '0'))
        self.x2max = float(rospy.get_param('ymax', '10'))

        # Get planning parameters like number of replanning steps
        self.visualize_rate = rospy.get_param('visualize_rate', 0.1)
        self.reward = rospy.get_param('reward_func','mes')
        self.replan_budget = rospy.get_param('replan_budget' ,150)
        self.frontier_size = rospy.get_param('frontier_size',15)
        self.horizon_len = rospy.get_param('horizon_length',1.5)
        self.turn_radius  = rospy.get_param('turning_radius',0.05)
        self.sample_step = rospy.get_param('sample_step',0.5)
        self.rollout_len = rospy.get_param('rollout_length', 5)
        self.tree_type = rospy.get_param('tree_type','dpw_tree')
        self.planner_type = rospy.get_param('planner_type', 'myopic')
        self.belief_updates = rospy.get_param('belief_updates', 'False')

        # Get navigation params
        self.allowed_error = rospy.get_param('trajectory_endpoint_precision', 0.1)
        self.allow_backup = rospy.get_param('allow_to_backup', True)
        
        # Initialize member variables
        self.current_max = -float("inf")
        self.data_queue = list()
        self.pose_queue = list()
        self.pose = Point32() 
        self.last_viable = None
        
        # Initialize the robot's GP model with the initial kernel parameters
<<<<<<< HEAD
        self.GP = GPModel(ranges = [self.x1min, self.x1max, self.x2min, self.x2max], lengthscale = self.lengthscale, variance = self.variance, noise = self.noise)
        # self.GP = OnlineGPModel(ranges = [self.x1min, self.x1max, self.x2min, self.x2max], lengthscale = self.lengthscale, variance = self.variance, noise = self.noise)
=======
        # self.GP = OnlineGPModel(ranges = [self.x1min, self.x1max, self.x2min, self.x2max], lengthscale = self.lengthscale, variance = self.variance, noise = self.noise)
        self.GP = GPModel(ranges = [self.x1min, self.x1max, self.x2min, self.x2max], lengthscale = self.lengthscale, variance = self.variance, noise = self.noise)
>>>>>>> e535ea58
        self.t = 0
       
        # Initialize path generator
        # self.path_generator = paths_lib.ROS_Path_Generator(self.fs, self.hl, self.tr, self.ss)

        # Create mutex for the data queue
        self.data_lock = threading.Lock()

        # Subscriptions to topics and services 
        # rospy.wait_for_service('query_obstacles')
        rospy.wait_for_service('query_chemical')
        # self.srv_traj = rospy.ServiceProxy('query_obstacles', TrajectoryCheck)
        self.srv_paths = rospy.ServiceProxy('get_paths', PathFromPose)
        self.srv_chem = rospy.ServiceProxy('query_chemical', SimMeasurement)
        self.pose_sub = rospy.Subscriber("/pose", PoseStamped, self.update_pose)
        self.data = rospy.Subscriber("/chem_data", ChemicalSample, self.get_sensordata)
        
        # Publications and service offering 
        # Publications and service offering 
        self.srv_replan = rospy.Service('replan', RequestReplan, self.replan)
        self.pub_chem = rospy.Publisher('/chem_map', PointCloud, queue_size = 100)
        self.pub_max = rospy.Publisher('/maxima_map', PointCloud, queue_size = 100)
        self.pub_sample = rospy.Publisher('/sample_map', PointCloud, queue_size = 100)
        # self.plan_pub = rospy.Publisher("/selected_trajectory", PolygonStamped, queue_size=1)
        self.plan_pub = rospy.Publisher("/trajectory/current", PolygonStamped, queue_size=1)
        self.backup_pub = rospy.Publisher("call_backup", Bool, queue_size=1)

        r = rospy.Rate(self.visualize_rate)
        while not rospy.is_shutdown():
            # Pubish current belief map
            # status = self.update_model()  #Updating the model this frequently is costly, but helps visualization 
            # self.publish_gpbelief()
            r.sleep()

    def update_model(self):
        ''' Adds all data currently in the data queue into the GP model and clears the data queue. Threadsafe. 
        Input: None
        Output: Boolean success. ''' 
        try:
            # Cannot update model if no data has been collected
            if len(self.data_queue) == 0:
                return True 

            # Aquire the data lock
            self.data_lock.acquire()

            # Add all current observations in the data queue to the current model
            NUM_PTS = len(self.data_queue)
            zobs = np.array([msg.data for msg in self.data_queue]).reshape(NUM_PTS, 1)
            xobs = np.array([[msg.x, msg.y] for msg in self.pose_queue]).reshape(NUM_PTS, 2)

            self.GP.add_data(xobs, zobs)
            rospy.loginfo("Number of sample points in belief model %d", self.GP.zvals.shape[0])
        
            # Delete data from the data_queue
            del self.data_queue[:] 
            del self.pose_queue[:] 

            # Release the data lock
            self.data_lock.release()
            return True

        except ValueError as e:
            print e 
            return False

    def replan(self, _):
        ''' Updates the GP model and generates the next best path. 
        Input: None
        Output: Boolean success service response. ''' 
        status = self.update_model()
        print "Update model status:", status
        # Publish the best plan
        if status is True:
            self.get_plan()
            self.t += 1
            #self.publish_gpbelief()
            self.t += 1
            return RequestReplanResponse(True)
        else:
            return RequestReplanResponse(False)

    def update_pose(self, msg):
        ''' Update the current pose of the robot.
        Input: msg (geometry_msgs/PoseStamped)
        Output: None ''' 
        #print 'Updating Pose'
        odom_pose = msg.pose # of type odometry messages
        trans_pose = Point32()
        trans_pose.x = odom_pose.position.x
        trans_pose.y = odom_pose.position.y
        q = odom_pose.orientation
        trans_pose.z = euler_from_quaternion((q.x, q.y, q.z, q.w))[2]
        self.pose = trans_pose

    def get_sensordata(self, msg):
        ''' Creates a queue of incoming sample points on the /chem_data topic 
        Input: msg (flat64) checmical data at current pose
        '''
        pose = copy.copy(self.pose)
        self.data_lock.acquire()
        self.data_queue.append(msg)
        self.pose_queue.append(pose)
        # print "Appending value:\t", msg.data, "at pose \t", pose
        self.data_lock.release()    
    
    def publish_gpbelief(self):
        ''' Publishes the current GP belief as a point cloud for visualization. 
        Assumes that the data lock is already aquired
        Input: None
        Output: msg (sensor_msgs/PointCloud) point cloud centered at current pose '''

    	rospy.loginfo("Publishing GP belief with pose:")
    	print self.pose.x
    	print self.pose.y
        # Aquire the data lock
        # self.data_lock.acquire()

        # Generate a set of observations from robot model with which to make contour plots
        grid_size = 8.0 # grid size in meters
        num_pts = 100 # number of points to visaulzie in grid (num_pts x num_pts)
        '''
        x1max = self.pose.x + grid_size / 2.0
        x1min = self.pose.x - grid_size / 2.0
        x2max = self.pose.y + grid_size / 2.0
        x2min = self.pose.y - grid_size / 2.0
        '''
        x1min = self.x1min
        x1max = self.x1max
        x2min = self.x2min
        x2max = self.x2max

        x1 = np.linspace(x1min, x1max, num_pts)
        x2 = np.linspace(x2min, x2max, num_pts)
        x1, x2 = np.meshgrid(x1, x2, sparse = False, indexing = 'xy') # dimension: NUM_PTS x NUM_PTS       
        data = np.vstack([x1.ravel(), x2.ravel()]).T

        # Get GP predictions across grid
        if self.GP.xvals is not None:
            # Get GP predictions
            observations, var = self.GP.predict_value(data)
            
            # Scale obesrvations between the 10th and 90th percentile value
            max_val = norm.ppf(q = 0.90, loc = 0.0, scale = np.sqrt(self.GP.variance))
            min_val = norm.ppf(q = 0.10, loc = 0.0, scale = np.sqrt(self.GP.variance))

            # Define lambda for transforming from observation to 0-255 range
            if max_val == min_val and max_val == 0.00: 
                topixel = lambda val: 0.0
            else:
                topixel = lambda val: int((val - min_val) / (max_val - min_val) * 255.0)
            
            # Get reward
            eval_value = aq_lib.GetValue(self.reward, self.t)
            reward = eval_value.predict_value(self.GP, data, FVECTOR = True)
            
            # Scale obesrvations between the 10th and 90th percentile value
            max_rew = np.max(reward)
            min_rew = np.min(reward)

            # Define lambda for transforming from observation to 0-255 range
            if max_rew == min_rew and max_rew == 0.00: 
                topixel_rew = lambda val: 0.0
            else:
                # topixel_rew = lambda val: int((val - min_rew) / (max_rew - min_rew) * 255.0)
                topixel_rew = lambda val: float(val)

            # Create the point cloud message
            msg = PointCloud()
            msg.header.frame_id = 'world' # Global frame

            val = ChannelFloat32()
            val.name = 'chemical_value'
            for i, d in enumerate(data):
                pt = geometry_msgs.msg.Point32()
                pt.x = data[i, 0]
                pt.y = data[i, 1]
                pt.z = 0.0
                msg.points.append(pt)

                # If no data, just publish the average value
                if self.GP.xvals is None:
                    val.values.append(255./2.)
                else:
                    val.values.append(topixel_rew(observations[i, :]))
            msg.channels.append(val)

            rew = ChannelFloat32()
            rew.name = 'reward'
            for i, d in enumerate(data):
                # If no data, just publish the average value
                if self.GP.xvals is None:
                    rew.values.append(255./2.)
                else:
                    rew.values.append(topixel_rew(reward[i, :]))
            msg.channels.append(rew)
            self.pub_chem.publish(msg)

            ''' Publish the current set of sample points '''
            msg = PointCloud()
            msg.header.frame_id = 'world' # Global frame

            val = ChannelFloat32()
            val.name = 'sample_points'
            for i, d in enumerate(self.GP.xvals):
                pt = geometry_msgs.msg.Point32()
                pt.x = self.GP.xvals[i, 0]
                pt.y = self.GP.xvals[i, 1]
                pt.z = 0.0
                msg.points.append(pt)

                # If no data, just publish the average value
                val.values.append(topixel_rew(self.GP.zvals[i, :]))
            msg.channels.append(val)
            self.pub_sample.publish(msg)
            
            ''' Publish the current set of sampled maxima ''' 
            msg = PointCloud()
            msg.header.frame_id = 'world' # Global frame

            val = ChannelFloat32()
            val.name = 'sampled_maxima'
            for i, d in enumerate(self.GP.maxima[1]):
                pt = geometry_msgs.msg.Point32()
                pt.x = self.GP.maxima[1][i, 0]
                pt.y = self.GP.maxima[1][i, 1]
                pt.z = 0.0
                msg.points.append(pt)

                # If no data, just publish the average value
                val.values.append(topixel_rew(self.GP.maxima[0][i, :]))
            msg.channels.append(val)
            self.pub_max.publish(msg)

        # Release the data lock
        # self.data_lock.release()
    
    def choose_myopic_trajectory(self, eval_value):
        # Generate paths (will be obstacle checked against current map)
        clear_paths = self.srv_paths(PathFromPoseRequest(self.pose))
        clear_paths = clear_paths.safe_paths
        if len(clear_paths) > 1 or self.allow_backup == False:
            #Now, select the path with the highest potential reward
            path_selector = {}
            for i, path in enumerate(clear_paths):
                if len(path.polygon.points) != 0:
                    # TODO: need to keep an updated discrete time for the UCB reward
                    path_selector[i] = eval_value.predict_value(self.GP, path.polygon.points)
                else:
                    path_selector[i] = -float("inf")

            best_key = np.random.choice([key for key in path_selector.keys() if path_selector[key] == max(path_selector.values())])
            return clear_paths[best_key], path_selector[best_key]
        else:
            return


    def get_plan(self):
        # Aquire the data lock (no new data can be added to the GP model during planning)
        self.data_lock.acquire()
        
        self.publish_gpbelief()

        # Generate object to calculate reward from list of geometry_msgs/Pose
        eval_value = aq_lib.GetValue(self.reward, self.t)

        if self.planner_type == 'myopic':
            if self.pose is not None:
                try:
                    best_path, value = self.choose_myopic_trajectory(eval_value)
                    controller_path = self.strip_angle(best_path)
                    self.plan_pub.publish(controller_path) #send the trajectory to move base
                    self.last_viable = controller_path.polygon.points[-1]
                except:
                    print 'ATTENTION HUMAN! I MAY NEED ASSISTANCE!'
                    # Publish a message to a backup controller to activate
                    if self.allow_backup == True:
                        call_backup = Bool()
                        call_backup.data = True
                        self.backup_pub.publish(call_backup)
                    self.last_viable = None
            else:
                pass
        else:
            if self.pose is not None:
                clear_paths = self.srv_paths(PathFromPoseRequest(self.pose))
                clear_paths = clear_paths.safe_paths
                if len(clear_paths) > 1:
                    try:
                        mcts = mcts_lib.cMCTS(self.GP, self.pose, self.replan_budget, self.rollout_len, self.srv_paths, eval_value, time = 0, tree_type = self.tree_type, belief_updates = self.belief_updates)
                        best_path, value = mcts.choose_trajectory(t = 0)
                        controller_path = self.strip_angle(best_path)
                        self.plan_pub.publish(controller_path) #send the trajectory to move base
                        self.last_viable = controller_path.polygon.points[-1]
                    except Exception as e:
                        print e 
                        print 'PLANNER FAILED! I MAY NEED ASSISTANCE!'
                        if self.allow_backup == True:
                            call_backup = Bool()
                            call_backup.data = True
                            self.backup_pub.publish(call_backup)
                else:
                    print 'Only option is to stay! Backing Up!'
                    if self.allow_backup == True:
                        call_backup = Bool()
                        call_backup.data = True
                        self.backup_pub.publish(call_backup)
                    self.last_viable = None

            else:
                pass

            #TODO rewrite the MCTS library in order to support the type of planning we want to do
            # belief_snapshot = None #placeholder
            # Get planning parameters like number of replanning steps
        
            # sampling_path, best_path, best_val, all_paths, all_values, self.max_locs, self.max_val = mcts.choose_trajectory(t=None)
            # self.plan_pub.publish(best_path)

        # Release the data lock
        self.data_lock.release()

    def strip_angle(self, l):
        clear = []
        for elem in l.polygon.points:
            elem.z = 0
            clear.append(elem)
        l.polygon.points = clear
        return l



if __name__ == '__main__':
    rospy.init_node('mcts_planner')
    try:
        Planner()
    except rospy.ROSInterruptException:
        exit(0)<|MERGE_RESOLUTION|>--- conflicted
+++ resolved
@@ -71,13 +71,8 @@
         self.last_viable = None
         
         # Initialize the robot's GP model with the initial kernel parameters
-<<<<<<< HEAD
-        self.GP = GPModel(ranges = [self.x1min, self.x1max, self.x2min, self.x2max], lengthscale = self.lengthscale, variance = self.variance, noise = self.noise)
-        # self.GP = OnlineGPModel(ranges = [self.x1min, self.x1max, self.x2min, self.x2max], lengthscale = self.lengthscale, variance = self.variance, noise = self.noise)
-=======
         # self.GP = OnlineGPModel(ranges = [self.x1min, self.x1max, self.x2min, self.x2max], lengthscale = self.lengthscale, variance = self.variance, noise = self.noise)
         self.GP = GPModel(ranges = [self.x1min, self.x1max, self.x2min, self.x2max], lengthscale = self.lengthscale, variance = self.variance, noise = self.noise)
->>>>>>> e535ea58
         self.t = 0
        
         # Initialize path generator
